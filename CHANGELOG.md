# Changelog

All notable changes to this project will be documented in this file.

The format is based on [Keep a Changelog](https://keepachangelog.com/en/1.0.0/),
and this project adheres to [Semantic Versioning](https://semver.org/spec/v2.0.0.html).

## [Unreleased]

### Added
<<<<<<< HEAD
- **Two-stage parameter extraction with solution-format structure**: Implemented chain-of-thought reasoning for grid parameter selection. Stage 1 extracts explicit problem structure using `ProblemStructureExtractor` in the same format as test problem solutions (search_space, objective, budget, batch_size, noise_model, constraints). Stage 2 uses this structured representation to make grid selections via enhanced `ParameterExtractor`. This approach ensures consistency with validation expectations and improves accuracy through explicit reasoning.
- **Solution-format Pydantic models**: Added `SearchSpaceParameter`, `ObjectiveSpec`, `ConstraintSpec`, and `ProblemStructure` models that mirror the solution structure from test problems, ensuring perfect alignment between extraction and validation.
- **Enhanced debug output**: Parameter selector now shows both Stage 1 (problem structure in solution format) and Stage 2 (grid selections) with clear formatting for better transparency and debugging.
- **Detailed grid selection rules**: Enhanced prompt includes explicit lookup table mapping extracted structure to grid parameters with special emphasis on constraint type distinctions.
- **Problem statement collection**: Created `data/raw/problem_statements.yaml` with initial problem statement for ceramic sintering optimization. Includes natural version (underspecified), corrected version (conversational with density units), Honegumi-specific grid selections (objective, model, task, constraints), links to relevant Honegumi tutorials (SOBO, Batch Fully Bayesian), and references to related Ax repository issues. Template for collecting 100 problem statements across different personas in physical sciences.
- **RAG experiment infrastructure**: Created `data/raw/rag_assistant_runs.yaml` for tracking RAG assistant experiments with experiment IDs, prompts, results, and log correlations. Added `scripts/run_rag_experiments.py` to run experiments programmatically and capture intermediate grid selections, generated scripts, and terminal logs. Added `scripts/run_experiments_and_upload.sh` bash wrapper. Added `data/raw/README_RAG_EXPERIMENTS.md` documenting experiment structure and artifact locations. Updated to work with GitHub Actions environment secrets.

### Changed
- **ProblemStructure schema**: Now follows exact solution format with `search_space` (list of parameters), `objective` (list of objectives), `budget`, `batch_size`, `noise_model`, `constraints`, `historical_data_points`, and `model_preference` - matching test problem structure.
- **Constraint distinction**: Clear separation between `composition_constraint` (fractions sum to 1.0 for materials) and `sum_constraint` (general sum constraints) with explicit total value tracking via `total` field instead of `target_value`.
- **Parameter types**: Simplified to `continuous` and `categorical` (removed `integer`) to match solution format expectations.
- **ParameterExtractor prompt**: Includes formatted table showing grid selection logic with pre-computed boolean flags for each constraint type based on extracted structure, making the mapping explicit and deterministic.
- **Parameter selector workflow**: Two-stage extraction (structure → grid) with solution-format intermediate representation instead of direct natural language → grid mapping.

=======
- **Problem statement collection**: Created `data/raw/problem_statements.yaml` with initial problem statement for ceramic sintering optimization. Includes natural version (underspecified), corrected version (conversational with density units), Honegumi-specific grid selections (objective, model, task, constraints), links to relevant Honegumi tutorials (SOBO, Batch Fully Bayesian), and references to related Ax repository issues. Template for collecting 100 problem statements across different personas in physical sciences.
- **RAG experiment infrastructure**: Created `data/raw/rag_assistant_runs.yaml` for tracking RAG assistant experiments with experiment IDs, prompts, results, and log correlations. Added `scripts/run_rag_experiments.py` to run experiments programmatically and capture intermediate grid selections, generated scripts, and terminal logs. Added `scripts/run_experiments_and_upload.sh` bash wrapper. Added `data/raw/README_RAG_EXPERIMENTS.md` documenting experiment structure and artifact locations. Updated to work with GitHub Actions environment secrets.

>>>>>>> 6c0a1973
### Fixed
- Removed API key existence checks from experiment runner scripts - secrets are available in GitHub Actions runtime but not in Copilot agent sandbox.

## [0.1.7] - 2025-10-20

### Added
- **Settings reload method**: Added `settings.reload_from_env()` method to allow reloading configuration from environment variables after module import. Fixes Colab/Jupyter notebook issue where settings were cached before environment variables were set.

### Changed
- **Colab tutorial improvements**: Updated Step 5 to explicitly call `settings.reload_from_env()` and print confirmation of vector store path. Ensures vector store is properly detected in notebooks.
- **Build script error message**: Updated orchestrator error message to use `python -m honegumi_rag_assistant.build_vector_store` instead of outdated `scripts/build_vector_store.py` path.

## [0.1.6] - 2025-10-20

### Fixed
- **Vector store Ax version pinning**: `src/honegumi_rag_assistant/build_vector_store.py` now defaults to cloning Ax v0.4.3 (matching honegumi dependency) instead of latest main branch. This prevents documentation version mismatch where LLM receives v1.x docs but generates v0.4.3 code. New `--ax-version` parameter allows specifying different versions when needed. Addresses issue raised in PR #3.
- Vector store missing condition now properly detected when path is configured but directory doesn't exist

### Changed
- **Build script location**: Moved `build_vector_store.py` from `scripts/` to `src/honegumi_rag_assistant/` to make it available as a module for pip-installed users. Usage: `python -m honegumi_rag_assistant.build_vector_store`
- **Retrieval UX improvements**: Simplified retrieval output to show only essential information. In non-debug mode, displays "Planning X parallel retrievals..." followed by success message with context count and timing, or clear error if vector store missing. Removes verbose query details and individual retriever timings from default output.
- **Vector store metadata**: Build script now saves `metadata.json` with build details including Ax version, build date, chunk configuration, and document counts for better provenance tracking.
- Removed verbose per-query retrieval details from non-debug output
- Cleaner success message: "✓ Retrieved X contexts in Y.XXs"

### Added
- Clear warning when vector store is not found: prompts user to build it
- Vector store path existence check before attempting retrieval

## [0.1.5] - 2025-10-20

### Changed
- Simplified ReadTheDocs navigation structure (removed unnecessary sections)
- Reduced documentation table of contents depth from 2 to 1 for cleaner appearance
- Removed License and Authors pages from main navigation

### Documentation
- Added interactive CLI usage example showing the prompt and user input flow
- Improved Quick Start section with clearer instructions
- Renamed "Contents" to "Documentation" for better clarity

## [0.1.4] - 2025-10-20

### Added
- Project logo in ReadTheDocs sidebar
- ReadTheDocs badge to README.md tracking stable version
- Enhanced ReadTheDocs theme options (version display, external link styling)

### Changed
- Updated project name from "honegumi_rag_assistant" to "Honegumi RAG Assistant" in documentation
- Replaced Features section with Key Capabilities from README in docs/index.md
- Added project overview and description to documentation landing page
- Updated README.md badge to track stable version instead of latest
- Improved documentation landing page with logo and better structure

### Documentation
- Set ReadTheDocs default version to `stable` for production use
- Configured logo to appear in documentation sidebar
- Enhanced theme configuration for better user experience

## [0.1.3] - 2025-10-20

### Added
- Moved `build_vector_store.py` from `scripts/` to `src/honegumi_rag_assistant/` for pip package accessibility
- Configured PyPI to use `README_PYPI.md` for concise package description
- ReadTheDocs configuration with Google-style docstring support
- Sphinx ReadTheDocs theme
- Napoleon extension configured for Google docstrings
- Comprehensive documentation structure

### Changed
- Updated `setup.cfg` to use `README_PYPI.md` as long_description
- Enhanced `docs/index.md` with project description and features
- Updated `docs/requirements.txt` with all package dependencies
- Changed documentation theme from Alabaster to ReadTheDocs

## [0.1.1] - 2025-10-20

### Added
- Google Colab tutorial notebook (`notebooks/honegumi_rag_colab_tutorial.ipynb`)
- `README_PYPI.md` for PyPI package page
- PyPI badges to `README.md` (Colab, Issues, Discussions, Last Commit)
- "Google Colab Tutorial" section in README.md
- "Feedback & Feature Requests" section in README.md
- `requirements.txt` with exact version pinning for reproducibility

### Changed
- Updated `setup.cfg` with all dependencies using exact versions (`==`)
- Added console script entry point: `honegumi-rag` command
- Enhanced README.md with comprehensive installation and usage instructions
- Colab notebook uses programmatic API only (CLI doesn't work interactively)

### Fixed
- Package structure to include `build_vector_store.py` in pip installation

## [0.1.0] - 2025-10-20

### Added
- Initial release of Honegumi RAG Assistant
- Multi-agent LangGraph pipeline for code generation
- RAG-based retrieval from Ax Platform documentation
- FAISS vector store for fast document retrieval
- Specialized agents: IssueScout, ParameterSelector, RetrievalPlanner, CodeWriter, Reviewer
- CLI interface with `honegumi-rag` command
- Programmatic API via `run_from_text()` and `run_from_dict()`
- Debug mode for detailed execution logging
- Optional code review and refinement step
- Support for custom output directories

### Changed
- Made file saving optional (only when `--output-dir` specified)
- Removed all emoji characters from output for cleaner UX
- Added visual spacing between user input and processing output
- Moved startup banners and timing to debug-only mode

### Technical
- Built on Honegumi for deterministic skeleton generation
- Uses OpenAI GPT models (configurable GPT-4o and GPT-o1)
- Python 3.11+ required
- Dependencies: langchain, langgraph, faiss-cpu, honegumi, openai<|MERGE_RESOLUTION|>--- conflicted
+++ resolved
@@ -8,7 +8,6 @@
 ## [Unreleased]
 
 ### Added
-<<<<<<< HEAD
 - **Two-stage parameter extraction with solution-format structure**: Implemented chain-of-thought reasoning for grid parameter selection. Stage 1 extracts explicit problem structure using `ProblemStructureExtractor` in the same format as test problem solutions (search_space, objective, budget, batch_size, noise_model, constraints). Stage 2 uses this structured representation to make grid selections via enhanced `ParameterExtractor`. This approach ensures consistency with validation expectations and improves accuracy through explicit reasoning.
 - **Solution-format Pydantic models**: Added `SearchSpaceParameter`, `ObjectiveSpec`, `ConstraintSpec`, and `ProblemStructure` models that mirror the solution structure from test problems, ensuring perfect alignment between extraction and validation.
 - **Enhanced debug output**: Parameter selector now shows both Stage 1 (problem structure in solution format) and Stage 2 (grid selections) with clear formatting for better transparency and debugging.
@@ -22,12 +21,6 @@
 - **Parameter types**: Simplified to `continuous` and `categorical` (removed `integer`) to match solution format expectations.
 - **ParameterExtractor prompt**: Includes formatted table showing grid selection logic with pre-computed boolean flags for each constraint type based on extracted structure, making the mapping explicit and deterministic.
 - **Parameter selector workflow**: Two-stage extraction (structure → grid) with solution-format intermediate representation instead of direct natural language → grid mapping.
-
-=======
-- **Problem statement collection**: Created `data/raw/problem_statements.yaml` with initial problem statement for ceramic sintering optimization. Includes natural version (underspecified), corrected version (conversational with density units), Honegumi-specific grid selections (objective, model, task, constraints), links to relevant Honegumi tutorials (SOBO, Batch Fully Bayesian), and references to related Ax repository issues. Template for collecting 100 problem statements across different personas in physical sciences.
-- **RAG experiment infrastructure**: Created `data/raw/rag_assistant_runs.yaml` for tracking RAG assistant experiments with experiment IDs, prompts, results, and log correlations. Added `scripts/run_rag_experiments.py` to run experiments programmatically and capture intermediate grid selections, generated scripts, and terminal logs. Added `scripts/run_experiments_and_upload.sh` bash wrapper. Added `data/raw/README_RAG_EXPERIMENTS.md` documenting experiment structure and artifact locations. Updated to work with GitHub Actions environment secrets.
-
->>>>>>> 6c0a1973
 ### Fixed
 - Removed API key existence checks from experiment runner scripts - secrets are available in GitHub Actions runtime but not in Copilot agent sandbox.
 
